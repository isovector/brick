--- conflicted
+++ resolved
@@ -261,13 +261,9 @@
                        vty >= 5.5.0,
                        data-default,
                        text,
-<<<<<<< HEAD
                        vector,
-                       lens
-=======
-                       microlens >= 0.3.0.0,
-                       microlens-th
->>>>>>> b787872c
+                       microlens >= 0.3.0.0,
+                       microlens-th
 
 executable brick-border-demo
   if !flag(demos)
