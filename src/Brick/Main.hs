--- conflicted
+++ resolved
@@ -120,12 +120,7 @@
             -- ^ The initial application state.
             -> IO s
 defaultMain app st = do
-<<<<<<< HEAD
-    chan <- newChan
-    customMain (mkVty defaultConfig) (Just chan) app st
-=======
-    customMain (mkVty def) Nothing app st
->>>>>>> 976655c5
+    customMain (mkVty defaultConfig) Nothing app st
 
 -- | A simple main entry point which takes a widget and renders it. This
 -- event loop terminates when the user presses any key, but terminal
